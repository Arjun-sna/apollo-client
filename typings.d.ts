/*

  GRAPHQL

*/
declare module 'graphql/language/parser' {
  import { Source, ParseOptions, DocumentNode } from 'graphql';
  // XXX figure out how to directly export this method
  function parse(
      source: Source | string,
      options?: ParseOptions
  ): DocumentNode;
<<<<<<< HEAD
=======
}

declare module 'graphql/language/printer' {
  function print(ast: any): string;
>>>>>>> b8b3d128
}<|MERGE_RESOLUTION|>--- conflicted
+++ resolved
@@ -10,11 +10,8 @@
       source: Source | string,
       options?: ParseOptions
   ): DocumentNode;
-<<<<<<< HEAD
-=======
 }
 
 declare module 'graphql/language/printer' {
   function print(ast: any): string;
->>>>>>> b8b3d128
-}+}
