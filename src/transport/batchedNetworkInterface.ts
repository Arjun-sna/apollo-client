import {
  ExecutionResult,
} from 'graphql';

import 'whatwg-fetch';

import {
  HTTPFetchNetworkInterface,
  HTTPNetworkInterface,
  RequestAndOptions,
  Request,
  printRequest,
} from './networkInterface';

import {
  QueryBatcher,
} from './batching';

import { assign } from '../util/assign';

// An implementation of the network interface that operates over HTTP and batches
// together requests over the HTTP transport. Note that this implementation will only work correctly
// for GraphQL server implementations that support batching. If such a server is not available, you
// should see `addQueryMerging` instead.
export class HTTPBatchedNetworkInterface extends HTTPFetchNetworkInterface {

  private pollInterval: number;
  private batcher: QueryBatcher;

  constructor(uri: string, pollInterval: number, fetchOpts: RequestInit) {
    super(uri, fetchOpts);

    if (typeof pollInterval !== 'number') {
      throw new Error(`pollInterval must be a number, got ${pollInterval}`);
    }

    this.pollInterval = pollInterval;
    this.batcher = new QueryBatcher({
      batchFetchFunction: this.batchQuery.bind(this),
    });
    this.batcher.start(this.pollInterval);
    // XXX possible leak: when do we stop polling the queue?
  };

  public query(request: Request): Promise<ExecutionResult> {
    // we just pass it through to the batcher.
    return this.batcher.enqueueRequest(request);
  }

  // made public for testing only
<<<<<<< HEAD
  public batchQuery(requests: Request[]): Promise<GraphQLResult[]> {
    const options = { ...this._opts };
=======
  public batchQuery(requests: Request[]): Promise<ExecutionResult[]> {
    const options = assign({}, this._opts);
>>>>>>> 735ee9b4

    // Apply the middlewares to each of the requests
    const middlewarePromises: Promise<RequestAndOptions>[] = [];
    requests.forEach((request) => {
      middlewarePromises.push(this.applyMiddlewares({
        request,
        options,
      }));
    });

    return new Promise((resolve, reject) => {
      Promise.all(middlewarePromises).then((requestsAndOptions: RequestAndOptions[]) => {
        return this.batchedFetchFromRemoteEndpoint(requestsAndOptions)
          .then(result => {
            // XXX can we be stricter with the type here?
            return result.json() as any;
          })
          .then(responses => {


            if (typeof responses.map !== 'function') {
              throw new Error('BatchingNetworkInterface: server response is not an array');
            }

            type ResponseAndOptions = {
              response: IResponse;
              options: RequestInit;
            };

            const afterwaresPromises: ResponseAndOptions[] = responses.map((response: IResponse, index: number) => {
              return this.applyAfterwares({
                response,
                options: requestsAndOptions[index].options,
              });
            });

            Promise.all(afterwaresPromises).then((responsesAndOptions: ResponseAndOptions[]) => {
              const results: Array<IResponse> = [];
              responsesAndOptions.forEach((result) => {
                results.push(result.response);
              });
              resolve(results);
            }).catch((error: Error) => {
              reject(error);
            });
          });
      }).catch((error) => {
        reject(error);
      });
    });
  }

  private batchedFetchFromRemoteEndpoint(
    requestsAndOptions: RequestAndOptions[],
  ): Promise<IResponse> {
    const options: RequestInit = {};

    // Combine all of the options given by the middleware into one object.
    requestsAndOptions.forEach((requestAndOptions) => {
      assign(options, requestAndOptions.options);
    });

    // Serialize the requests to strings of JSON
    const printedRequests = requestsAndOptions.map(({ request }) => {
      return printRequest(request);
    });

    return fetch(this._uri, {
      ...this._opts,
      body: JSON.stringify(printedRequests),
      method: 'POST',
      ...options,
      headers: {
        Accept: '*/*',
        'Content-Type': 'application/json',
        ...(options.headers as { [headerName: string]: string }),
      },
    });
  };
}

export interface BatchingNetworkInterfaceOptions {
  uri: string;
  batchInterval: number;
  opts?: RequestInit;
}

export function createBatchingNetworkInterface(options: BatchingNetworkInterfaceOptions): HTTPNetworkInterface {
  if (! options) {
    throw new Error('You must pass an options argument to createNetworkInterface.');
  }
  return new HTTPBatchedNetworkInterface(options.uri, options.batchInterval, options.opts);
}<|MERGE_RESOLUTION|>--- conflicted
+++ resolved
@@ -48,13 +48,8 @@
   }
 
   // made public for testing only
-<<<<<<< HEAD
-  public batchQuery(requests: Request[]): Promise<GraphQLResult[]> {
+  public batchQuery(requests: Request[]): Promise<ExecutionResult[]> {
     const options = { ...this._opts };
-=======
-  public batchQuery(requests: Request[]): Promise<ExecutionResult[]> {
-    const options = assign({}, this._opts);
->>>>>>> 735ee9b4
 
     // Apply the middlewares to each of the requests
     const middlewarePromises: Promise<RequestAndOptions>[] = [];
