--- conflicted
+++ resolved
@@ -257,10 +257,6 @@
       operationName: getOperationName(mutation),
       mutationId,
       optimisticResponse,
-<<<<<<< HEAD
-=======
-      resultBehaviors,
->>>>>>> e05cd797
       extraReducers: this.getExtraReducers(),
       updateQueries,
     });
@@ -281,10 +277,6 @@
             document: mutation,
             operationName: getOperationName(mutation),
             variables,
-<<<<<<< HEAD
-=======
-            resultBehaviors,
->>>>>>> e05cd797
             extraReducers: this.getExtraReducers(),
             updateQueries,
           });
