import {
  createStore,
  compose as reduxCompose,
  applyMiddleware,
  combineReducers,
  Middleware,
} from 'redux';

import {
  data,
} from './data/store';

import {
  NormalizedCache,
} from './data/storeUtils';

import {
  queries,
  QueryStore,
} from './queries/store';

import {
  mutations,
  MutationStore,
} from './mutations/store';

import {
  optimistic,
  OptimisticStore,
  getDataWithOptimisticResults,
} from './optimistic-data/store';
export { getDataWithOptimisticResults };

import {
  ApolloAction,
} from './actions';

import {
  IdGetter,
} from './data/extensions';

import {
  MutationBehaviorReducerMap,
} from './data/mutationResults';

import {
  CustomResolverMap,
} from './data/readFromStore';

<<<<<<< HEAD
import { assign } from './util/assign';
=======
import assign from 'lodash/assign';
>>>>>>> 08d6dfce

export interface Store {
  data: NormalizedCache;
  queries: QueryStore;
  mutations: MutationStore;
  optimistic: OptimisticStore;
  reducerError: Error | null;
}

/**
 * This is an interface that describes the behavior of a Apollo store, which is currently
 * implemented through redux.
 */
export interface ApolloStore {
  dispatch: (action: ApolloAction) => void;

  // We don't know what this will return because it could have any number of custom keys when
  // integrating with an existing store
  getState: () => any;
}

const crashReporter = (store: any) => (next: any) => (action: any) => {
  try {
    return next(action);
  } catch (err) {
    console.error('Caught an exception!', err);
    console.error(err.stack);
    throw err;
  }
};

export type ApolloReducer = (store: NormalizedCache, action: ApolloAction) => NormalizedCache;

export function createApolloReducer(config: ApolloReducerConfig): Function {
  return function apolloReducer(state = {} as Store, action: ApolloAction) {
    try {
      const newState: Store = {
        queries: queries(state.queries, action),
        mutations: mutations(state.mutations, action),

        // Note that we are passing the queries into this, because it reads them to associate
        // the query ID in the result with the actual query
        data: data(state.data, action, state.queries, state.mutations, config),
        optimistic: [] as any,

        reducerError: null,
      };

      // use the two lines below to debug tests :)
      // console.log('ACTION', action.type, action);
      // console.log('new state', newState);

      // Note, we need to have the results of the
      // APOLLO_MUTATION_INIT action to simulate
      // the APOLLO_MUTATION_RESULT action. That's
      // why we pass in newState
      newState.optimistic = optimistic(
        state.optimistic,
        action,
        newState,
        config,
      );

      if (state.data === newState.data &&
      state.mutations === newState.mutations &&
      state.queries === newState.queries &&
      state.optimistic === newState.optimistic &&
      state.reducerError === newState.reducerError) {
        return state;
      }

      return newState;
    } catch (reducerError) {
      return {
        ...state,
        reducerError,
      };
    }
  };
}

export function createApolloStore({
  reduxRootKey = 'apollo',
  initialState,
  config = {},
  reportCrashes = true,
  logger,
}: {
  reduxRootKey?: string,
  initialState?: any,
  config?: ApolloReducerConfig,
  reportCrashes?: boolean,
  logger?: Middleware,
} = {}): ApolloStore {
  const enhancers: any[] = [];
  const middlewares: Middleware[] = [];

  if (reportCrashes) {
    middlewares.push(crashReporter);
  }

  if (logger) {
    middlewares.push(logger);
  }

  if (middlewares.length > 0) {
    enhancers.push(applyMiddleware(...middlewares));
  }

  // Dev tools enhancer should be last
  if (typeof window !== 'undefined') {
    const anyWindow = window as any;
    if (anyWindow.devToolsExtension) {
      enhancers.push(anyWindow.devToolsExtension());
    }
  }

  // XXX to avoid type fail
  const compose: (...args: any[]) => () => any = reduxCompose;

  // Note: The below checks are what make it OK for QueryManager to start from 0 when generating
  // new query IDs. If we let people rehydrate query state for some reason, we would need to make
  // sure newly generated IDs don't overlap with old queries.
  if ( initialState && initialState[reduxRootKey] && initialState[reduxRootKey]['queries']) {
    throw new Error('Apollo initial state may not contain queries, only data');
  }

  if ( initialState && initialState[reduxRootKey] && initialState[reduxRootKey]['mutations']) {
    throw new Error('Apollo initial state may not contain mutations, only data');
  }

  return createStore(
    combineReducers({ [reduxRootKey]: createApolloReducer(config) as any }), // XXX see why this type fails
    initialState,
    compose(...enhancers),
  );
}

export type ApolloReducerConfig = {
  dataIdFromObject?: IdGetter;
  mutationBehaviorReducers?: MutationBehaviorReducerMap;
  customResolvers?: CustomResolverMap;
};<|MERGE_RESOLUTION|>--- conflicted
+++ resolved
@@ -47,11 +47,7 @@
   CustomResolverMap,
 } from './data/readFromStore';
 
-<<<<<<< HEAD
 import { assign } from './util/assign';
-=======
-import assign from 'lodash/assign';
->>>>>>> 08d6dfce
 
 export interface Store {
   data: NormalizedCache;
