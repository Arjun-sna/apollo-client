--- conflicted
+++ resolved
@@ -34,14 +34,8 @@
 <MultiCodeBlock>
 <div data-language="Hooks (JavaScript)">
 
-<<<<<<< HEAD
 ```jsx
 import { gql, useMutation } from '@apollo/client';
-=======
-```jsx:title=index.js
-import gql from 'graphql-tag';
-import { useMutation } from '@apollo/react-hooks';
->>>>>>> 2a4e4158
 
 const ADD_TODO = gql`
   mutation AddTodo($type: String!) {
@@ -57,14 +51,8 @@
 </div>
 <div data-language="Render Props (JavaScript)">
 
-<<<<<<< HEAD
 ```jsx
 import { gql, Mutation } from '@apollo/client';
-=======
-```jsx:title=index.js
-import gql from 'graphql-tag';
-import { Mutation } from '@apollo/react-components';
->>>>>>> 2a4e4158
 
 const ADD_TODO = gql`
   mutation AddTodo($type: String!) {
