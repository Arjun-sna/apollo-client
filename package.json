--- conflicted
+++ resolved
@@ -28,7 +28,6 @@
   },
   "homepage": "https://www.apollographql.com",
   "scripts": {
-<<<<<<< HEAD
     "prebuild": "npm run clean",
     "build": "npx tsc",
     "postbuild": "npm run bundle && npm run prepdist",
@@ -44,23 +43,6 @@
     "prepdist": "node ./config/prepareDist.js",
     "predeploy": "npm run build",
     "deploy": "cd dist && npm publish --tag beta"
-=======
-    "postinstall": "lerna exec -- npm install --package-lock=false && lerna run prepare",
-    "diff": "check-if-folder-contents-changed-in-git-commit-range",
-    "build": "lerna run build",
-    "test": "jest --verbose",
-    "test-ci": "npm run coverage -- --ci --maxWorkers=2 --reporters=default --reporters=jest-junit",
-    "benchmark": "cd packages/apollo-client && npm run benchmark",
-    "lint": "lerna run lint",
-    "lint-fix": "prettier --ignore-path \"./config/prettierignore\" --trailing-comma all --single-quote --write \"packages/*/{src,tests,test,benchmark}/**/*.{j,t}s*\"",
-    "lint-staged": "lint-staged",
-    "filesize": "lerna run build && bundlesize",
-    "coverage": "jest --verbose --coverage",
-    "coverage:upload": "codecov",
-    "danger": "danger run --verbose --dangerfile=./config/dangerfile.ts",
-    "deploy": "lerna publish -m \"chore: Publish\" && cd packages/apollo-client && npm run deploy",
-    "clean": "find . -name \"node_modules\" -exec rm -rf '{}' + && find . -name \"lib\" -exec rm -rf '{}' +"
->>>>>>> 7791434a
   },
   "bundlesize": [
     {
@@ -90,19 +72,8 @@
     "zen-observable": "^0.8.14"
   },
   "devDependencies": {
-<<<<<<< HEAD
     "@testing-library/react": "9.1.4",
     "@types/fast-json-stable-stringify": "2.0.0",
-=======
-    "@babel/core": "7.7.7",
-    "@babel/plugin-transform-modules-commonjs": "7.7.5",
-    "@babel/plugin-transform-modules-umd": "7.7.4",
-    "@condenast/bundlesize": "0.18.1",
-    "@octokit/rest": "16.35.0",
-    "@types/benchmark": "1.0.31",
-    "@types/graphql": "14.2.3",
-    "@types/isomorphic-fetch": "0.0.35",
->>>>>>> 7791434a
     "@types/jest": "24.0.23",
     "@types/lodash": "4.14.149",
     "@types/node": "12.12.17",
@@ -111,10 +82,7 @@
     "bundlesize": "0.18.0",
     "codecov": "3.6.1",
     "fetch-mock": "7.7.3",
-<<<<<<< HEAD
-=======
-    "flow-bin": "0.113.0",
->>>>>>> 7791434a
+    "fsevents": "2.1.2",
     "graphql": "14.5.8",
     "jest": "24.9.0",
     "jest-junit": "8.0.0",
@@ -128,22 +96,11 @@
     "rollup-plugin-commonjs": "10.1.0",
     "rollup-plugin-invariant": "0.5.6",
     "rollup-plugin-node-resolve": "5.2.0",
-    "rollup-plugin-terser": "5.1.1",
+    "rollup-plugin-terser": "5.1.3",
     "rxjs": "6.5.3",
-<<<<<<< HEAD
     "ts-jest": "24.0.2",
     "tsc-watch": "3.0.1",
-    "typescript": "3.6.2"
-=======
-    "ts-jest": "23.10.5",
-    "tsc-watch": "2.4.0",
-    "tslib": "1.10.0",
-    "tslint": "5.20.1",
-    "typescript": "3.7.3",
-    "uglify-js": "3.7.2",
-    "webpack": "4.41.2",
-    "webpack-bundle-analyzer": "3.6.0"
->>>>>>> 7791434a
+    "typescript": "3.7.4"
   },
   "publishConfig": {
     "access": "public"
