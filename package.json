{
  "name": "apollo-client-monorepo",
  "private": true,
  "license": "MIT",
  "scripts": {
    "postinstall": "lerna exec -- npm install --package-lock=false && lerna run prepare",
    "diff": "check-if-folder-contents-changed-in-git-commit-range",
    "build": "lerna run build",
    "test": "jest --verbose",
    "test-ci": "npm run coverage -- --ci --maxWorkers=2 --reporters=default --reporters=jest-junit",
    "benchmark": "cd packages/apollo-client && npm run benchmark",
    "prelint": "npm run lint-fix",
    "lint": "lerna run lint",
    "lint-fix": "prettier --ignore-path \"./config/prettierignore\" --trailing-comma all --single-quote --write \"packages/*/{src,tests,test,benchmark}/**/*.{j,t}s*\"",
    "lint-staged": "lint-staged",
    "filesize": "lerna run filesize && bundlesize",
    "coverage": "jest --verbose --coverage",
    "coverage:upload": "codecov",
    "danger": "danger run --verbose --dangerfile=./config/dangerfile.ts",
    "deploy": "lerna publish -m \"chore: Publish\" --npm-tag alpha && cd packages/apollo-client && npm run deploy",
    "clean": "find . -name \"node_modules\" -exec rm -rf '{}' + && find . -name \"lib\" -exec rm -rf '{}' +"
  },
  "bundlesize": [
    {
      "name": "apollo-cache",
      "path": "./packages/apollo-cache/lib/bundle.min.js",
      "maxSize": "1 kB"
    },
    {
      "name": "apollo-cache-inmemory",
      "path": "./packages/apollo-cache-inmemory/lib/bundle.min.js",
      "maxSize": "7.1 kB"
    },
    {
      "name": "apollo-client",
      "path": "./packages/apollo-client/lib/bundle.min.js",
<<<<<<< HEAD
      "maxSize": "12 kB"
=======
      "maxSize": "10.25 kB"
>>>>>>> b91414f9
    },
    {
      "name": "apollo-boost",
      "path": "./packages/apollo-boost/lib/bundle.min.js",
      "maxSize": "36.5 kB"
    },
    {
      "name": "apollo-utilities",
      "path": "./packages/apollo-utilities/lib/bundle.min.js",
      "maxSize": "5 kB"
    },
    {
      "name": "graphql-anywhere",
      "path": "./packages/graphql-anywhere/lib/bundle.min.js",
      "maxSize": "1.25 kB"
    }
  ],
  "jest": {
    "transform": {
      ".(ts|tsx)": "ts-jest"
    },
    "testRegex": "(/__tests__/.*|\\.(test|spec))\\.(ts|tsx|js)$",
    "moduleFileExtensions": [
      "ts",
      "tsx",
      "js",
      "json"
    ],
    "modulePathIgnorePatterns": [
      "/npm/"
    ],
    "testURL": "http://localhost",
    "testPathIgnorePatterns": [
      "/npm/",
      "/node_modules/"
    ]
  },
  "lint-staged": {
    "*.ts*": [
      "prettier --ignore-path \"./config/prettierignore\" --trailing-comma all --single-quote --write"
    ],
    "*.js*": [
      "prettier --ignore-path \"./config/prettierignore\" --trailing-comma all --single-quote --write"
    ]
  },
  "pre-commit": "lint-staged",
  "dependencies": {
    "apollo-boost": "file:packages/apollo-boost",
    "apollo-cache": "file:packages/apollo-cache",
    "apollo-cache-inmemory": "file:packages/apollo-cache-inmemory",
    "apollo-client": "file:packages/apollo-client",
    "apollo-utilities": "file:packages/apollo-utilities",
    "graphql-anywhere": "file:packages/graphql-anywhere"
  },
  "devDependencies": {
    "@octokit/rest": "16.3.2",
    "@types/benchmark": "1.0.31",
    "@types/graphql": "14.0.4",
    "@types/isomorphic-fetch": "0.0.34",
    "@types/jest": "23.3.12",
    "@types/lodash": "4.14.119",
    "@types/node": "10.12.18",
    "@types/react": "16.7.18",
    "@types/react-dom": "16.0.11",
    "benchmark": "2.1.4",
    "bundlesize": "0.17.0",
    "check-if-folder-contents-changed-in-git-commit-range": "1.0.0",
    "codecov": "3.1.0",
    "danger": "7.0.2",
    "fetch-mock": "7.3.0",
    "flow-bin": "0.89.0",
    "graphql": "14.0.2",
    "graphql-tag": "2.10.0",
    "isomorphic-fetch": "2.2.1",
    "jest": "23.6.0",
    "jest-junit": "5.2.0",
    "lerna": "3.8.1",
    "lint-staged": "8.1.0",
    "lodash": "4.17.11",
    "pre-commit": "1.2.2",
    "prettier": "1.15.3",
    "react": "16.7.0",
    "react-dom": "16.7.0",
    "rollup": "1.0.2",
    "rollup-plugin-local-resolve": "1.0.7",
    "rollup-plugin-node-resolve": "4.0.0",
    "rollup-plugin-sourcemaps": "0.4.2",
    "rxjs": "6.3.3",
    "ts-jest": "23.1.4",
    "tslint": "5.12.0",
    "typescript": "3.2.2",
    "uglify-js": "3.4.9",
    "webpack": "3.12.0",
    "webpack-bundle-analyzer": "3.0.3"
  },
  "renovate": {
    "extends": [
      ":pinOnlyDevDependencies"
    ],
    "semanticCommits": true,
    "timezone": "America/Los_Angeles",
    "schedule": [
      "after 10pm and before 5am on every weekday"
    ],
    "rebaseStalePrs": true,
    "prCreation": "not-pending",
    "automerge": "minor",
    "labels": [
      "dependencies"
    ],
    "assignees": [
      "@hwillson"
    ],
    "reviewers": [
      "@hwillson"
    ],
    "pathRules": [
      {
        "paths": [
          "docs/package.json"
        ],
        "extends": [
          "apollo-docs"
        ]
      }
    ]
  }
}<|MERGE_RESOLUTION|>--- conflicted
+++ resolved
@@ -34,11 +34,7 @@
     {
       "name": "apollo-client",
       "path": "./packages/apollo-client/lib/bundle.min.js",
-<<<<<<< HEAD
-      "maxSize": "12 kB"
-=======
-      "maxSize": "10.25 kB"
->>>>>>> b91414f9
+      "maxSize": "12.25 kB"
     },
     {
       "name": "apollo-boost",
