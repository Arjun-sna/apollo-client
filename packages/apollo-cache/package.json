--- conflicted
+++ resolved
@@ -1,10 +1,6 @@
 {
   "name": "apollo-cache",
-<<<<<<< HEAD
   "version": "1.1.13-alpha.12",
-=======
-  "version": "1.1.13",
->>>>>>> e1f3a04c
   "description": "Core abstract of Caching layer for Apollo Client",
   "author": "James Baxley <james@meteor.com>",
   "contributors": [
@@ -43,11 +39,7 @@
     "filesize": "npm run build && npm run build:browser"
   },
   "dependencies": {
-<<<<<<< HEAD
     "apollo-utilities": "1.0.17-alpha.12"
-=======
-    "apollo-utilities": "^1.0.17"
->>>>>>> e1f3a04c
   },
   "devDependencies": {
     "@types/graphql": "0.12.7",
