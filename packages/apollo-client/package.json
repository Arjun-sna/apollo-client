{
  "name": "apollo-client",
  "private": true,
  "version": "2.4.1",
  "description": "A simple yet functional GraphQL client.",
  "main": "./lib/bundle.umd.js",
  "module": "./lib/index.js",
  "jsnext:main": "./lib/index.js",
  "typings": "./lib/index.d.ts",
  "sideEffects": false,
  "scripts": {
    "prepare": "npm run lint && npm run build",
    "coverage": "jest --coverage",
    "dev": "./scripts/dev.sh",
    "deploy": "./scripts/deploy.sh",
    "test": "jest",
    "benchmark": "npm run build:benchmark && node benchmark_lib/benchmark/index.js",
    "benchmark:inspect": "npm run build:benchmark && node --inspect --debug-brk benchmark_lib/benchmark/index.js",
    "filesize": "npm run minify",
    "type-check": "flow check",
    "build": "tsc",
    "build:benchmark": "tsc -p tsconfig.benchmark.json",
    "minify": "../../node_modules/uglify-js/bin/uglifyjs -c -m -o ./lib/bundle.min.js -- ./lib/bundle.umd.js",
    "watch": "tsc -w",
    "bundle": "../../node_modules/rollup/bin/rollup -c rollup.config.js",
    "postbuild": "npm run bundle",
    "lint": "tslint -c \"../../config/tslint.json\" -p tsconfig.json src/*.ts",
    "testonly": "jest",
    "preanalyze": "npm run build",
    "analyze": "webpack -p --config analyze/webpack.config.js",
    "clean": "rm -rf coverage/* && rm -rf lib/*"
  },
  "repository": {
    "type": "git",
    "url": "apollographql/apollo-client"
  },
  "pre-commit": "lint-staged",
  "keywords": [
    "ecmascript",
    "es2015",
    "jsnext",
    "javascript",
    "relay",
    "npm",
    "react"
  ],
  "author": "Sashko Stubailo <sashko@stubailo.com>",
  "license": "MIT",
  "dependencies": {
    "@types/zen-observable": "^0.8.0",
    "apollo-cache": "file:../apollo-cache",
    "apollo-link": "^1.0.0",
    "apollo-link-dedup": "^1.0.0",
    "apollo-utilities": "file:../apollo-utilities",
    "symbol-observable": "^1.0.2",
    "zen-observable": "^0.8.0"
  },
  "peerDependencies": {
    "graphql": "^0.11.0 || ^0.12.0 || ^0.13.0 || ^14.0.0"
  },
<<<<<<< HEAD
  "devDependencies": {
    "@octokit/rest": "^15.9.5",
    "@types/benchmark": "1.0.31",
    "@types/graphql": "0.12.7",
    "@types/isomorphic-fetch": "0.0.34",
    "@types/jest": "22.2.3",
    "@types/lodash": "4.14.115",
    "@types/node": "10.5.6",
    "apollo-cache-inmemory": "^1.3.0-beta.6",
    "benchmark": "2.1.4",
    "browserify": "15.2.0",
    "bundlesize": "0.17.0",
    "danger": "1.1.0",
    "flow-bin": "0.77.0",
    "graphql": "14.0.0-rc.2",
    "graphql-tag": "2.9.2",
    "isomorphic-fetch": "2.2.1",
    "jest": "23.0.0",
    "lint-staged": "6.1.0",
    "lodash": "4.17.10",
    "rollup": "0.63.5",
    "rxjs": "6.2.2",
    "ts-jest": "20.0.14",
    "tslint": "5.11.0",
    "typescript": "2.9.2",
    "uglify-js": "3.4.6",
    "webpack": "3.12.0",
    "webpack-bundle-analyzer": "2.13.1"
  },
=======
>>>>>>> 48c144dd
  "optionalDependencies": {
    "@types/async": "2.0.49"
  },
  "jest": {
    "transform": {
      ".(ts|tsx)": "ts-jest"
    },
    "testRegex": "(/__tests__/.*|\\.(test|spec))\\.(ts|tsx|js)$",
    "moduleFileExtensions": [
      "ts",
      "tsx",
      "js",
      "json"
    ],
    "setupFiles": [
      "<rootDir>/scripts/tests.js"
    ],
    "testURL": "http://localhost"
  }
}<|MERGE_RESOLUTION|>--- conflicted
+++ resolved
@@ -58,38 +58,6 @@
   "peerDependencies": {
     "graphql": "^0.11.0 || ^0.12.0 || ^0.13.0 || ^14.0.0"
   },
-<<<<<<< HEAD
-  "devDependencies": {
-    "@octokit/rest": "^15.9.5",
-    "@types/benchmark": "1.0.31",
-    "@types/graphql": "0.12.7",
-    "@types/isomorphic-fetch": "0.0.34",
-    "@types/jest": "22.2.3",
-    "@types/lodash": "4.14.115",
-    "@types/node": "10.5.6",
-    "apollo-cache-inmemory": "^1.3.0-beta.6",
-    "benchmark": "2.1.4",
-    "browserify": "15.2.0",
-    "bundlesize": "0.17.0",
-    "danger": "1.1.0",
-    "flow-bin": "0.77.0",
-    "graphql": "14.0.0-rc.2",
-    "graphql-tag": "2.9.2",
-    "isomorphic-fetch": "2.2.1",
-    "jest": "23.0.0",
-    "lint-staged": "6.1.0",
-    "lodash": "4.17.10",
-    "rollup": "0.63.5",
-    "rxjs": "6.2.2",
-    "ts-jest": "20.0.14",
-    "tslint": "5.11.0",
-    "typescript": "2.9.2",
-    "uglify-js": "3.4.6",
-    "webpack": "3.12.0",
-    "webpack-bundle-analyzer": "2.13.1"
-  },
-=======
->>>>>>> 48c144dd
   "optionalDependencies": {
     "@types/async": "2.0.49"
   },
