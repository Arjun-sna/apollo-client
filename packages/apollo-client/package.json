--- conflicted
+++ resolved
@@ -12,12 +12,7 @@
     "coverage": "jest --coverage",
     "dev": "./scripts/dev.sh",
     "deploy": "./scripts/deploy.sh",
-<<<<<<< HEAD
-    "test": "jest",
-    "test:watch": "jest --watch",
-=======
     "test": "tsc -p tsconfig.test.json --noEmit && jest",
->>>>>>> 38d99e80
     "benchmark": "npm run build:benchmark && node benchmark_lib/benchmark/index.js",
     "benchmark:inspect": "npm run build:benchmark && node --inspect --debug-brk benchmark_lib/benchmark/index.js",
     "type-check": "flow check",
