--- conflicted
+++ resolved
@@ -1557,68 +1557,7 @@
           // same order as before, otherwise the store can end up in an inconsistent state.
           // delay: 50,
         },
-<<<<<<< HEAD
-      )
-        .then(() => {
-          // we have to actually subscribe to the query to be able to update it
-          return new Promise(resolve => {
-            const handle = client.watchQuery({ query });
-            subscriptionHandle = handle.subscribe({
-              next(res) {
-                resolve(res);
-              },
-            });
-          });
-        })
-        .then(() => {
-          const update = (proxy: any, mResult: any) => {
-            const data: any = proxy.readFragment({
-              id: 'TodoList5',
-              fragment: gql`
-                fragment todoList on TodoList {
-                  todos {
-                    id
-                    text
-                    completed
-                    __typename
-                  }
-                }
-              `,
-            });
-
-            proxy.writeFragment({
-              data: {
-                ...data,
-                todos: [mResult.data.createTodo, ...data.todos],
-              },
-              id: 'TodoList5',
-              fragment: gql`
-                fragment todoList on TodoList {
-                  todos {
-                    id
-                    text
-                    completed
-                    __typename
-                  }
-                }
-              `,
-            });
-          };
-          const promise = client
-            .mutate({
-              mutation,
-              optimisticResponse,
-              update,
-            })
-            .catch(err => {
-              // it is ok to fail here
-              expect(err).toBeInstanceOf(Error);
-              expect(err.message).toBe('forbidden (test error)');
-              return null;
-            });
-=======
-      );
->>>>>>> d0abfea2
+      );
 
       // we have to actually subscribe to the query to be able to update it
       await new Promise(resolve => {
@@ -1672,7 +1611,7 @@
         .catch(err => {
           // it is ok to fail here
           expect(err).toBeInstanceOf(Error);
-          expect(err.message).toBe('Network error: forbidden (test error)');
+          expect(err.message).toBe('forbidden (test error)');
           return null;
         });
 
