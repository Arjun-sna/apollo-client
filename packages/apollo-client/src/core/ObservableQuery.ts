import {
  isEqual,
  tryFunctionOrLogError,
  maybeDeepFreeze,
} from 'apollo-utilities';
import { GraphQLError } from 'graphql';
import { NetworkStatus, isNetworkRequestInFlight } from './networkStatus';
import { Observable, Observer, Subscription } from '../util/Observable';

import { QueryScheduler } from '../scheduler/scheduler';

import { ApolloError } from '../errors/ApolloError';

import { QueryManager } from './QueryManager';
import { ApolloQueryResult, FetchType, OperationVariables } from './types';
import {
  ModifiableWatchQueryOptions,
  WatchQueryOptions,
  FetchMoreQueryOptions,
  SubscribeToMoreOptions,
  ErrorPolicy,
  UpdateQueryFn,
} from './watchQueryOptions';

import { QueryStoreValue } from '../data/queries';

export type ApolloCurrentResult<T> = {
  data: T | {};
  errors?: GraphQLError[];
  loading: boolean;
  networkStatus: NetworkStatus;
  error?: ApolloError;
  partial?: boolean;
};

export interface FetchMoreOptions<
  TData = any,
  TVariables = OperationVariables
> {
  updateQuery: (
    previousQueryResult: TData,
    options: {
      fetchMoreResult?: TData;
      variables?: TVariables;
    },
  ) => TData;
}

export interface UpdateQueryOptions<TVariables> {
  variables?: TVariables;
}

export const hasError = (
  storeValue: QueryStoreValue,
  policy: ErrorPolicy = 'none',
) =>
  storeValue &&
  ((storeValue.graphQLErrors &&
    storeValue.graphQLErrors.length > 0 &&
    policy === 'none') ||
    storeValue.networkError);

export class ObservableQuery<
  TData = any,
  TVariables = OperationVariables
> extends Observable<ApolloQueryResult<TData>> {
  public options: WatchQueryOptions<TVariables>;
  public queryId: string;
  /**
   *
   * The current value of the variables for this query. Can change.
   */
  public variables: TVariables;

  private isCurrentlyPolling: boolean;
  private shouldSubscribe: boolean;
  private isTornDown: boolean;
  private scheduler: QueryScheduler<any>;
  private queryManager: QueryManager<any>;
  private observers: Observer<ApolloQueryResult<TData>>[];
  private subscriptionHandles: Subscription[];

  private lastResult: ApolloQueryResult<TData>;
  private lastError: ApolloError;
<<<<<<< HEAD
  private lastVariables: TVariables;
=======
>>>>>>> cd185297

  constructor({
    scheduler,
    options,
    shouldSubscribe = true,
  }: {
    scheduler: QueryScheduler<any>;
    options: WatchQueryOptions<TVariables>;
    shouldSubscribe?: boolean;
  }) {
    super((observer: Observer<ApolloQueryResult<TData>>) =>
      this.onSubscribe(observer),
    );

    // active state
    this.isCurrentlyPolling = false;
    this.isTornDown = false;

    // query information
    this.options = options;
    this.variables = options.variables || ({} as TVariables);
    this.queryId = scheduler.queryManager.generateQueryId();
    this.shouldSubscribe = shouldSubscribe;

    // related classes
    this.scheduler = scheduler;
    this.queryManager = scheduler.queryManager;

    // interal data stores
    this.observers = [];
    this.subscriptionHandles = [];
  }

  public result(): Promise<ApolloQueryResult<TData>> {
    const that = this;
    return new Promise((resolve, reject) => {
      let subscription: Subscription;
      const observer: Observer<ApolloQueryResult<TData>> = {
        next(result) {
          resolve(result);

          // Stop the query within the QueryManager if we can before
          // this function returns.
          //
          // We do this in order to prevent observers piling up within
          // the QueryManager. Notice that we only fully unsubscribe
          // from the subscription in a setTimeout(..., 0)  call. This call can
          // actually be handled by the browser at a much later time. If queries
          // are fired in the meantime, observers that should have been removed
          // from the QueryManager will continue to fire, causing an unnecessary
          // performance hit.
          if (!that.observers.some(obs => obs !== observer)) {
            that.queryManager.removeQuery(that.queryId);
          }

          setTimeout(() => {
            subscription.unsubscribe();
          }, 0);
        },
        error(error) {
          reject(error);
        },
      };
      subscription = that.subscribe(observer);
    });
  }

  /**
   * Return the result of the query from the local cache as well as some fetching status
   * `loading` and `networkStatus` allow to know if a request is in flight
   * `partial` lets you know if the result from the local cache is complete or partial
   * @return {result: Object, loading: boolean, networkStatus: number, partial: boolean}
   */
  public currentResult(): ApolloCurrentResult<TData> {
    if (this.isTornDown) {
      return {
        data: this.lastError ? {} : this.lastResult ? this.lastResult.data : {},
        error: this.lastError,
        loading: false,
        networkStatus: NetworkStatus.error,
      };
    }

    const queryStoreValue = this.queryManager.queryStore.get(this.queryId);

    if (hasError(queryStoreValue, this.options.errorPolicy)) {
      return {
        data: {},
        loading: false,
        networkStatus: queryStoreValue.networkStatus,
        error: new ApolloError({
          graphQLErrors: queryStoreValue.graphQLErrors,
          networkError: queryStoreValue.networkError,
        }),
      };
    }

    const { data, partial } = this.queryManager.getCurrentQueryResult(this);

    const queryLoading =
      !queryStoreValue ||
      queryStoreValue.networkStatus === NetworkStatus.loading;

    // We need to be careful about the loading state we show to the user, to try
    // and be vaguely in line with what the user would have seen from .subscribe()
    // but to still provide useful information synchronously when the query
    // will not end up hitting the server.
    // See more: https://github.com/apollostack/apollo-client/issues/707
    // Basically: is there a query in flight right now (modolo the next tick)?
    const loading =
      (this.options.fetchPolicy === 'network-only' && queryLoading) ||
      (partial && this.options.fetchPolicy !== 'cache-only');

    // if there is nothing in the query store, it means this query hasn't fired yet or it has been cleaned up. Therefore the
    // network status is dependent on queryLoading.
    let networkStatus: NetworkStatus;
    if (queryStoreValue) {
      networkStatus = queryStoreValue.networkStatus;
    } else {
      networkStatus = loading ? NetworkStatus.loading : NetworkStatus.ready;
    }

    const result = {
      data,
      loading: isNetworkRequestInFlight(networkStatus),
      networkStatus,
    } as ApolloQueryResult<TData>;

    if (
      queryStoreValue &&
      queryStoreValue.graphQLErrors &&
      this.options.errorPolicy === 'all'
    ) {
      result.errors = queryStoreValue.graphQLErrors;
    }

    if (!partial) {
      const stale = false;
      this.lastResult = { ...result, stale };
    }

    return { ...result, partial } as ApolloCurrentResult<TData>;
  }

  // Returns the last result that observer.next was called with. This is not the same as
  // currentResult! If you're not sure which you need, then you probably need currentResult.
  public getLastResult(): ApolloQueryResult<TData> {
    return this.lastResult;
  }

  public getLastError(): ApolloError {
    return this.lastError;
  }

  public resetLastResults(): void {
    delete this.lastResult;
    delete this.lastError;
    this.isTornDown = false;
  }

  public refetch(variables?: TVariables): Promise<ApolloQueryResult<TData>> {
    const { fetchPolicy } = this.options;
    // early return if trying to read from cache during refetch
    if (fetchPolicy === 'cache-only') {
      return Promise.reject(
        new Error(
          'cache-only fetchPolicy option should not be used together with query refetch.',
        ),
      );
    }

    if (!isEqual(this.variables, variables)) {
      // update observable variables
      this.variables = Object.assign({}, this.variables, variables);
    }

    if (!isEqual(this.options.variables, this.variables)) {
      // Update the existing options with new variables
      this.options.variables = Object.assign(
        {},
        this.options.variables,
        this.variables,
      );
    }

    // Override fetchPolicy for this call only
    // only network-only and no-cache are safe to use
    const isNetworkFetchPolicy =
      fetchPolicy === 'network-only' || fetchPolicy === 'no-cache';

    const combinedOptions: WatchQueryOptions = {
      ...this.options,
      fetchPolicy: isNetworkFetchPolicy ? fetchPolicy : 'network-only',
    };

    return this.queryManager
      .fetchQuery(this.queryId, combinedOptions, FetchType.refetch)
      .then(result => maybeDeepFreeze(result));
  }

  public fetchMore<K extends keyof TVariables>(
    fetchMoreOptions: FetchMoreQueryOptions<TVariables, K> &
      FetchMoreOptions<TData, TVariables>,
  ): Promise<ApolloQueryResult<TData>> {
    // early return if no update Query
    if (!fetchMoreOptions.updateQuery) {
      throw new Error(
        'updateQuery option is required. This function defines how to update the query data with the new results.',
      );
    }

    let combinedOptions: any;

    return Promise.resolve()
      .then(() => {
        const qid = this.queryManager.generateQueryId();

        if (fetchMoreOptions.query) {
          // fetch a new query
          combinedOptions = fetchMoreOptions;
        } else {
          // fetch the same query with a possibly new variables
          combinedOptions = {
            ...this.options,
            ...fetchMoreOptions,
            variables: Object.assign(
              {},
              this.variables,
              fetchMoreOptions.variables,
            ),
          };
        }

        combinedOptions.fetchPolicy = 'network-only';

        return this.queryManager.fetchQuery(
          qid,
          combinedOptions as WatchQueryOptions,
          FetchType.normal,
          this.queryId,
        );
      })
      .then(fetchMoreResult => {
<<<<<<< HEAD
        this.updateQuery((previousResult, { variables }) =>
          fetchMoreOptions.updateQuery(previousResult, {
            fetchMoreResult: fetchMoreResult.data as TData,
            variables,
=======
        this.updateQuery((previousResult: any) =>
          fetchMoreOptions.updateQuery(previousResult, {
            fetchMoreResult: fetchMoreResult.data,
            variables: combinedOptions.variables,
>>>>>>> cd185297
          }),
        );

        return fetchMoreResult as ApolloQueryResult<TData>;
      });
  }

  // XXX the subscription variables are separate from the query variables.
  // if you want to update subscription variables, right now you have to do that separately,
  // and you can only do it by stopping the subscription and then subscribing again with new variables.
  public subscribeToMore(
    options: SubscribeToMoreOptions<TData, TVariables>,
  ): () => void {
    const subscription = this.queryManager
      .startGraphQLSubscription({
        query: options.document,
        variables: options.variables,
      })
      .subscribe({
        next: data => {
          if (options.updateQuery) {
            this.updateQuery((previous, { variables }) =>
              (options.updateQuery as UpdateQueryFn<TData, TVariables>)(
                previous,
                {
                  subscriptionData: data as { data: TData },
                  variables,
                },
              ),
            );
          }
        },
        error: err => {
          if (options.onError) {
            options.onError(err);
            return;
          }
          console.error('Unhandled GraphQL subscription error', err);
        },
      });

    this.subscriptionHandles.push(subscription);

    return () => {
      const i = this.subscriptionHandles.indexOf(subscription);
      if (i >= 0) {
        this.subscriptionHandles.splice(i, 1);
        subscription.unsubscribe();
      }
    };
  }

  // Note: if the query is not active (there are no subscribers), the promise
  // will return null immediately.
  public setOptions(
    opts: ModifiableWatchQueryOptions,
  ): Promise<ApolloQueryResult<TData>> {
    const oldOptions = this.options;
    this.options = Object.assign({}, this.options, opts) as WatchQueryOptions<
      TVariables
    >;

    if (opts.pollInterval) {
      this.startPolling(opts.pollInterval);
    } else if (opts.pollInterval === 0) {
      this.stopPolling();
    }

    // If fetchPolicy went from cache-only to something else, or from something else to network-only
    const tryFetch: boolean =
      (oldOptions.fetchPolicy !== 'network-only' &&
        opts.fetchPolicy === 'network-only') ||
      (oldOptions.fetchPolicy === 'cache-only' &&
        opts.fetchPolicy !== 'cache-only') ||
      (oldOptions.fetchPolicy === 'standby' &&
        opts.fetchPolicy !== 'standby') ||
      false;

    return this.setVariables(
      this.options.variables as TVariables,
      tryFetch,
      opts.fetchResults,
    );
  }

  /**
   * Update the variables of this observable query, and fetch the new results
   * if they've changed. If you want to force new results, use `refetch`.
   *
   * Note: if the variables have not changed, the promise will return the old
   * results immediately, and the `next` callback will *not* fire.
   *
   * Note: if the query is not active (there are no subscribers), the promise
   * will return null immediately.
   *
   * @param variables: The new set of variables. If there are missing variables,
   * the previous values of those variables will be used.
   *
   * @param tryFetch: Try and fetch new results even if the variables haven't
   * changed (we may still just hit the store, but if there's nothing in there
   * this will refetch)
   *
   * @param fetchResults: Option to ignore fetching results when updating variables
   *
   */
  public setVariables(
    variables: TVariables,
    tryFetch: boolean = false,
    fetchResults = true,
  ): Promise<ApolloQueryResult<TData>> {
    // since setVariables restarts the subscription, we reset the tornDown status
    this.isTornDown = false;

    const newVariables = variables ? variables : this.variables;

    if (isEqual(newVariables, this.variables) && !tryFetch) {
      // If we have no observers, then we don't actually want to make a network
      // request. As soon as someone observes the query, the request will kick
      // off. For now, we just store any changes. (See #1077)
      if (this.observers.length === 0 || !fetchResults) {
        return new Promise(resolve => resolve());
      }
      return this.result();
    } else {
      this.variables = newVariables;
      this.options.variables = newVariables;

      // See comment above
      if (this.observers.length === 0) {
        return new Promise(resolve => resolve());
      }

      // Use the same options as before, but with new variables
      return this.queryManager
        .fetchQuery(this.queryId, {
          ...this.options,
          variables: this.variables,
        } as WatchQueryOptions)
        .then(result => maybeDeepFreeze(result));
    }
  }

  public updateQuery(
    mapFn: (
      previousQueryResult: TData,
      options: UpdateQueryOptions<TVariables>,
    ) => TData,
  ): void {
    const {
      previousResult,
      variables,
      document,
    } = this.queryManager.getQueryWithPreviousResult(this.queryId);

    const newResult = tryFunctionOrLogError(() =>
      mapFn(previousResult, { variables: variables as TVariables }),
    );

    if (newResult) {
      this.queryManager.dataStore.markUpdateQueryResult(
        document,
        variables,
        newResult,
      );
      this.queryManager.broadcastQueries();
    }
  }

  public stopPolling() {
    if (this.isCurrentlyPolling) {
      this.scheduler.stopPollingQuery(this.queryId);
      this.options.pollInterval = undefined;
      this.isCurrentlyPolling = false;
    }
  }

  public startPolling(pollInterval: number) {
    if (
      this.options.fetchPolicy === 'cache-first' ||
      this.options.fetchPolicy === 'cache-only'
    ) {
      throw new Error(
        'Queries that specify the cache-first and cache-only fetchPolicies cannot also be polling queries.',
      );
    }

    if (this.isCurrentlyPolling) {
      this.scheduler.stopPollingQuery(this.queryId);
      this.isCurrentlyPolling = false;
    }
    this.options.pollInterval = pollInterval;
    this.isCurrentlyPolling = true;
    this.scheduler.startPollingQuery(this.options, this.queryId);
  }

  private onSubscribe(observer: Observer<ApolloQueryResult<TData>>) {
    // Zen Observable has its own error function, in order to log correctly
    // we need to declare a custom error if nothing is passed
    if (
      (observer as any)._subscription &&
      (observer as any)._subscription._observer &&
      !(observer as any)._subscription._observer.error
    ) {
      (observer as any)._subscription._observer.error = (
        error: ApolloError,
      ) => {
        console.error('Unhandled error', error.message, error.stack);
      };
    }

    this.observers.push(observer);

    // Deliver initial result
    if (observer.next && this.lastResult) observer.next(this.lastResult);
    if (observer.error && this.lastError) observer.error(this.lastError);

    // setup the query if it hasn't been done before
    if (this.observers.length === 1) this.setUpQuery();

    return () => {
      this.observers = this.observers.filter(obs => obs !== observer);

      if (this.observers.length === 0) {
        this.tearDownQuery();
      }
    };
  }

  private setUpQuery() {
    if (this.shouldSubscribe) {
      this.queryManager.addObservableQuery<TData>(this.queryId, this);
    }

    if (!!this.options.pollInterval) {
      if (
        this.options.fetchPolicy === 'cache-first' ||
        this.options.fetchPolicy === 'cache-only'
      ) {
        throw new Error(
          'Queries that specify the cache-first and cache-only fetchPolicies cannot also be polling queries.',
        );
      }

      this.isCurrentlyPolling = true;
      this.scheduler.startPollingQuery<TData>(this.options, this.queryId);
    }

    const observer: Observer<ApolloQueryResult<TData>> = {
      next: (result: ApolloQueryResult<TData>) => {
        this.lastResult = result;
        this.observers.forEach(obs => obs.next && obs.next(result));
      },
      error: (error: ApolloError) => {
        this.lastError = error;
        this.observers.forEach(obs => obs.error && obs.error(error));
      },
    };

    this.queryManager.startQuery<TData>(
      this.queryId,
      this.options,
      this.queryManager.queryListenerForObserver(
        this.queryId,
        this.options,
        observer,
      ),
    );
  }

  private tearDownQuery() {
    this.isTornDown = true;

    if (this.isCurrentlyPolling) {
      this.scheduler.stopPollingQuery(this.queryId);
      this.isCurrentlyPolling = false;
    }

    // stop all active GraphQL subscriptions
    this.subscriptionHandles.forEach(sub => sub.unsubscribe());
    this.subscriptionHandles = [];

    this.queryManager.removeObservableQuery(this.queryId);

    this.queryManager.stopQuery(this.queryId);

    this.observers = [];
  }
}<|MERGE_RESOLUTION|>--- conflicted
+++ resolved
@@ -82,10 +82,6 @@
 
   private lastResult: ApolloQueryResult<TData>;
   private lastError: ApolloError;
-<<<<<<< HEAD
-  private lastVariables: TVariables;
-=======
->>>>>>> cd185297
 
   constructor({
     scheduler,
@@ -329,17 +325,10 @@
         );
       })
       .then(fetchMoreResult => {
-<<<<<<< HEAD
-        this.updateQuery((previousResult, { variables }) =>
+        this.updateQuery((previousResult: any) =>
           fetchMoreOptions.updateQuery(previousResult, {
             fetchMoreResult: fetchMoreResult.data as TData,
-            variables,
-=======
-        this.updateQuery((previousResult: any) =>
-          fetchMoreOptions.updateQuery(previousResult, {
-            fetchMoreResult: fetchMoreResult.data,
             variables: combinedOptions.variables,
->>>>>>> cd185297
           }),
         );
 
