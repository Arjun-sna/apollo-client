--- conflicted
+++ resolved
@@ -388,13 +388,9 @@
     const requestId = this.idCounter++;
 
     // set up a watcher to listen to cache updates
-<<<<<<< HEAD
-    const cancel = this.updateQueryWatch(queryId, query, options);
-=======
     const cancel = fetchPolicy !== 'no-cache'
-      ? this.updateQueryWatch(queryId, query, updatedOptions)
+      ? this.updateQueryWatch(queryId, query, options)
       : undefined;
->>>>>>> 75a62dff
 
     // Initialize query in store with unique requestId
     this.setQuery(queryId, () => ({
