--- conflicted
+++ resolved
@@ -115,22 +115,7 @@
         store,
         query: unionQuery,
       });
-<<<<<<< HEAD
     }, /No fragment/);
-=======
-      const unionQuery = gql`
-        query {
-          ...notARealFragment
-        }`;
-      assert.throws(() => {
-        diffQueryAgainstStore({
-          store,
-          query: unionQuery,
-        });
-      }, /No fragment/);
-      done();
-   }, /IntrospectionFragmentMatcher/);
->>>>>>> d241671f
   });
 
   it('does not error on a correct query with union typed fragments', () => {
